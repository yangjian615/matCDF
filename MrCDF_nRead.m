--- conflicted
+++ resolved
@@ -68,11 +68,8 @@
 %   2015-04-12  -   Written by Matthew Argall
 %   2015-04-15  -   Check number of records written and time range. - MRA
 %   2015-04-18  -   Added ColumnMajor parameter. - MRA
-<<<<<<< HEAD
-%   2015-04-18  -   Added RowMajor parameter. ColumnMajor is now the default. - MRA
-=======
 %   2015-07-15  -   Issue warning if no data in given interval. - MRA
->>>>>>> 0e1ea09b
+%   2015-07-28  -   Added RowMajor parameter. ColumnMajor is now the default. - MRA
 %
 function [data, depend_0, depend_1, depend_2, depend_3] = MrCDF_nRead(filenames, varname, varargin)
 
